{
  "$schema": "http://json-schema.org/draft-06/schema#",
  "$ref": "#/definitions/config",
  "definitions": {
    "config": {
      "type": "object",
      "additionalProperties": false,
      "properties": {
        "log_level": {
          "type": "string",
          "description": "Logging level for the application",
          "enum": [
            "panic",
            "fatal",
            "error",
            "warn",
            "warning",
            "info",
            "debug",
            "trace"
          ],
          "default": "info"
        },
        "log_disable_timestamp": {
          "type": "boolean",
          "description": "Whether to disable timestamps in log output",
          "default": false
        },
        "device_id": {
          "type": "string",
          "description": "The device ID in hex",
          "minLength": 40,
          "maxLength": 40
        },
        "device_name": {
          "type": "string",
          "description": "The device name showed in the Spotify UI",
          "default": "go-librespot"
        },
        "device_type": {
          "type": "string",
          "description": "The device type showed in the Spotify UI",
          "enum": [
            "computer",
            "tablet",
            "smartphone",
            "speaker",
            "tv",
            "avr",
            "stb",
            "audio_dongle",
            "game_console",
            "cast_video",
            "cast_audio",
            "automobile",
            "smartwatch",
            "chromebook",
            "car_thing",
            "observer",
            "home_thing"
          ],
          "default": "computer"
        },
        "client_token": {
          "type": "string",
          "description": "The Spotify client token"
        },
        "audio_backend": {
          "type": "string",
          "description": "Which audio backend (API) should be used for playback, leave empty for default",
          "enum": [
            "alsa",
            "pulseaudio",
            "pipe"
          ],
          "default": "alsa"
        },
        "audio_device": {
          "type": "string",
          "description": "Which audio device should be used for playback, leave empty for default",
          "default": "default"
        },
        "mixer_device": {
          "type": "string",
          "description": "Which audio mixer should be used for volume control, leave empty to disable mixer control",
          "default": ""
        },
        "mixer_control_name": {
          "type": "string",
          "description": "Which control should be used, leave empty for default. Only useful in combination with 'mixer_device'",
          "default": "Master"
        },
        "audio_buffer_time": {
          "type": "integer",
          "description": "The audio buffer time in microseconds. Available for ALSA backend only, leave empty for default",
          "default": 0
        },
        "audio_period_count": {
          "type": "integer",
          "description": "The number of audio periods to request. Available for ALSA backend only, leave empty for default",
          "default": 0
        },
        "audio_output_pipe": {
          "type": "string",
          "description": "The path to an existing FIFO for the pipe audio backend",
          "default": ""
        },
        "audio_output_pipe_format": {
          "type": "string",
          "description": "The format of the audio data written to the pipe",
          "enum": [
            "s16le",
            "s32le",
            "f32le"
          ],
          "default": "s16le"
        },
        "server": {
          "type": "object",
          "properties": {
            "enabled": {
              "type": "boolean",
              "description": "Whether to enable the API server",
              "default": false
            },
            "address": {
              "type": "string",
              "description": "Which address to bind for the API server",
              "default": "localhost"
            },
            "port": {
              "type": "integer",
              "description": "Which port to bind for the API server",
              "default": 0
            },
            "allow_origin": {
              "type": "string",
              "description": "The value for the Access-Control-Allow-Origin header",
              "default": ""
            },
            "cert_file": {
              "type": "string",
              "description": "File path of the certificate file to use for TLS",
              "default": ""
            },
            "key_file": {
              "type": "string",
              "description": "File path of the private key file to use for TLS",
              "default": ""
            }
          }
        },
        "zeroconf_enabled": {
          "type": "boolean",
          "description": "Whether Zeroconf discovery should always be enabled (even when logging in with credentials)",
          "default": false
        },
        "zeroconf_port": {
          "type": "integer",
          "description": "The port to use for the Zeroconf service (empty for random)",
          "default": 0
        },
        "zeroconf_interfaces_to_advertise": {
          "type": "array",
          "description": "List of network interfaces that will be advertised through zeroconf (empty to advertise all present interfaces)",
          "default": []
        },
        "credentials": {
          "type": "object",
          "properties": {
            "type": {
              "type": "string",
              "description": "The authentication method",
              "enum": [
                "interactive",
                "spotify_token",
                "zeroconf"
              ],
              "default": "zeroconf"
            },
            "interactive": {
              "type": "object",
              "description": "Authenticate with the interactive browser UI",
              "properties": {
                "callback_port": {
                  "type": "integer",
                  "default": 0
                }
              }
            },
            "spotify_token": {
              "type": "object",
              "description": "Authentication with username and access token",
              "properties": {
                "username": {
                  "type": "string",
                  "default": ""
                },
                "access_token": {
                  "type": "string",
                  "default": ""
                }
              }
            },
            "zeroconf": {
              "type": "object",
              "description": "Authenticate with Zeroconf (auto discovery)",
              "properties": {
                "persist_credentials": {
                  "type": "boolean",
                  "description": "Whether credentials from the Zeroconf session should be persisted",
                  "default": false
                }
              }
            }
          }
        },
        "bitrate": {
          "type": "integer",
          "description": "The preferred bitrate for audio playback, default is 160kbps",
          "enum": [
            96,
            160,
            320
          ],
          "default": 160
        },
        "volume_steps": {
          "type": "integer",
          "description": "The number of volume steps",
          "min": 1,
          "default": 100
        },
        "initial_volume": {
          "type": "integer",
          "description": "Initial volume in steps (not applied to the mixer device)",
          "min": 0,
          "default": 100
        },
        "ignore_last_volume": {
          "type": "boolean",
          "description": "Whether the last saved volume should be ignored",
          "default": false
        },
        "normalisation_disabled": {
          "type": "boolean",
          "description": "Whether track/album normalisation should be disabled",
          "default": false
        },
        "normalisation_use_album_gain": {
          "type": "boolean",
          "description": "Whether album gain should be used instead of track gain for normalisation",
          "default": false
        },
        "normalisation_pregain": {
          "type": "number",
          "description": "The normalisation pregain to apply to track/album normalisation factors",
          "default": 0
        },
        "external_volume": {
          "type": "boolean",
          "description": "Whether volume is controlled externally, if true the app will not pre-multiply samples",
          "default": false
        },
        "disable_autoplay": {
          "type": "boolean",
          "description": "Whether autoplay of more songs should be disabled",
          "default": false
        },
<<<<<<< HEAD
        "metadata_pipe": {
          "type": "object",
          "description": "Metadata pipe configuration for DACP/forked-daapd integration",
          "properties": {
            "enabled": {
              "type": "boolean",
              "default": false,
              "description": "Enable metadata pipe output"
            },
            "path": {
              "type": "string",
              "default": "/tmp/go-librespot-metadata",
              "description": "Path to the metadata FIFO pipe"
            },
            "format": {
              "type": "string",
              "enum": ["dacp", "json", "xml"],
              "default": "dacp",
              "description": "Output format for metadata (dacp for forked-daapd, json for custom applications)"
            },
            "buffer_size": {
              "type": "integer",
              "minimum": 1,
              "maximum": 1000,
              "default": 100,
              "description": "Size of the metadata buffer"
            }
          }
=======
        "mpris_enabled": {
          "type": "boolean",
          "description": "Enables MPRIS communication with D-Bus",
          "default": false
        },
        "flac_enabled": {
          "type": "boolean",
          "description": "Whether FLAC files should be preferred over other formats when available",
          "default": false
>>>>>>> ab178ffd
        }
      },
      "required": [
      ],
      "title": "config"
    }
  }
}<|MERGE_RESOLUTION|>--- conflicted
+++ resolved
@@ -267,7 +267,6 @@
           "description": "Whether autoplay of more songs should be disabled",
           "default": false
         },
-<<<<<<< HEAD
         "metadata_pipe": {
           "type": "object",
           "description": "Metadata pipe configuration for DACP/forked-daapd integration",
@@ -296,7 +295,6 @@
               "description": "Size of the metadata buffer"
             }
           }
-=======
         "mpris_enabled": {
           "type": "boolean",
           "description": "Enables MPRIS communication with D-Bus",
@@ -306,7 +304,6 @@
           "type": "boolean",
           "description": "Whether FLAC files should be preferred over other formats when available",
           "default": false
->>>>>>> ab178ffd
         }
       },
       "required": [
