package main

import (
	"context"
	"encoding/hex"
	"encoding/json"
	"errors"
	"fmt"
	librespot "github.com/devgianlu/go-librespot"
	log "github.com/sirupsen/logrus"
<<<<<<< HEAD
	librespot "go-librespot"
	metadatapb "go-librespot/proto/spotify/metadata"
=======
>>>>>>> 84b3c3fe
	"net"
	"net/http"
	"net/url"
	"nhooyr.io/websocket"
	"nhooyr.io/websocket/wsjson"
	"strings"
	"sync"
	"time"
)

const timeout = 10 * time.Second

type ApiServer struct {
	allowOrigin string

	close    bool
	listener net.Listener

	requests chan ApiRequest

	clients     []*websocket.Conn
	clientsLock sync.RWMutex
}

var (
	ErrNoSession        = errors.New("no session")
	ErrBadRequest       = errors.New("bad request")
	ErrForbidden        = errors.New("forbidden")
	ErrNotFound         = errors.New("not found")
	ErrMethodNotAllowed = errors.New("method not allowed")
	ErrTooManyRequests  = errors.New("the app has exceeded its rate limits")
)

type ApiRequestType string

const (
	ApiRequestTypeWebApi              ApiRequestType = "web_api"
	ApiRequestTypeStatus              ApiRequestType = "status"
	ApiRequestTypeResume              ApiRequestType = "resume"
	ApiRequestTypePause               ApiRequestType = "pause"
	ApiRequestTypeSeek                ApiRequestType = "seek"
	ApiRequestTypePrev                ApiRequestType = "prev"
	ApiRequestTypeNext                ApiRequestType = "next"
	ApiRequestTypePlay                ApiRequestType = "play"
	ApiRequestTypeGetVolume           ApiRequestType = "get_volume"
	ApiRequestTypeSetVolume           ApiRequestType = "set_volume"
	ApiRequestTypeSetRepeatingContext ApiRequestType = "repeating_context"
	ApiRequestTypeSetRepeatingTrack   ApiRequestType = "repeating_track"
	ApiRequestTypeSetShufflingContext ApiRequestType = "shuffling_context"
	ApiRequestTypeAddToQueue          ApiRequestType = "add_to_queue"
	ApiRequestTypeGetAlbumDetails     ApiRequestType = "get_album_details"
)

type ApiEventType string

const (
	ApiEventTypePlaying        ApiEventType = "playing"
	ApiEventTypeNotPlaying     ApiEventType = "not_playing"
	ApiEventTypeWillPlay       ApiEventType = "will_play"
	ApiEventTypePaused         ApiEventType = "paused"
	ApiEventTypeActive         ApiEventType = "active"
	ApiEventTypeInactive       ApiEventType = "inactive"
	ApiEventTypeMetadata       ApiEventType = "metadata"
	ApiEventTypeVolume         ApiEventType = "volume"
	ApiEventTypeSeek           ApiEventType = "seek"
	ApiEventTypeStopped        ApiEventType = "stopped"
	ApiEventTypeRepeatTrack    ApiEventType = "repeat_track"
	ApiEventTypeRepeatContext  ApiEventType = "repeat_context"
	ApiEventTypeShuffleContext ApiEventType = "shuffle_context"
	ApiEventTypeAlbumMetadata  ApiEventType = "album_metadata"
)

type ApiRequest struct {
	Type ApiRequestType
	Data any

	resp chan apiResponse
}

func (r *ApiRequest) Reply(data any, err error) {
	r.resp <- apiResponse{data, err}
}

type ApiRequestDataWebApi struct {
	Method string
	Path   string
	Query  url.Values
}

type ApiRequestDataPlay struct {
	Uri       string `json:"uri"`
	SkipToUri string `json:"skip_to_uri"`
	Paused    bool   `json:"paused"`
}

type ApiRequestDataAlbum struct {
	Uri string `json:"uri"`
}

type apiResponse struct {
	data any
	err  error
}

type ApiResponseStatusTrack struct {
	Uri                   string   `json:"uri"`
	Name                  string   `json:"name"`
	ArtistNames           []string `json:"artist_names"`
	AlbumName             string   `json:"album_name"`
	AlbumCoverUrl         string   `json:"album_cover_url"`
	Position              int64    `json:"position"`
	Duration              int      `json:"duration"`
	ReleaseDate           string   `json:"release_date"`
	TrackNumber           int      `json:"track_number"`
	DiscNumber            int      `json:"disc_number"`
	Popularity            int      `json:"popularity"`
	ExternalIDs           []string `json:"external_ids"`
	FileFormats           []string `json:"file_formats"`
	PreviewFormats        []string `json:"preview_formats"`
	EarliestLiveTimestamp int64    `json:"earliest_live_timestamp"`
	HasLyrics             bool     `json:"has_lyrics"`
	Licensor              string   `json:"licensor"`
	LanguageOfPerformance []string `json:"language_of_performance"`
	OriginalTitle         string   `json:"original_title"`
}

type ApiResponseAlbumTrack struct {
	Uri           string   `json:"uri"`
	Name          string   `json:"name"`
	ArtistNames   []string `json:"artist_names"`
	AlbumCoverUrl string   `json:"album_cover_url"`
	Duration      int      `json:"duration"`
	TrackNumber   int      `json:"track_number"`
	DiscNumber    int      `json:"disc_number"`
}


func NewApiResponseAlbumTracks(album *metadatapb.Album, prodInfo *ProductInfo) []*ApiResponseAlbumTrack {
	var albumCoverId string
	if len(album.CoverGroup.Image) > 0 {
		albumCoverId = hex.EncodeToString(album.CoverGroup.Image[len(album.CoverGroup.Image)-1].FileId)
	}

	var tracks []*ApiResponseAlbumTrack
	for _, disc := range album.Disc {
		for _, track := range disc.Track {
			var artists []string
			for _, artist := range track.Artist {
				if artist.Name != nil {
					artists = append(artists, *artist.Name)
				}
			}

			tracks = append(tracks, &ApiResponseAlbumTrack{
				Uri:           librespot.SpotifyIdFromGid(librespot.SpotifyIdTypeTrack, track.Gid).Uri(),
				Name:          *track.Name,
				ArtistNames:   artists,
				AlbumCoverUrl: prodInfo.ImageUrl(albumCoverId),
				Duration:      int(*track.Duration),
				TrackNumber:   int(*track.Number),
				DiscNumber:    int(*disc.Number),
			})
		}
	}

	return tracks
}




func NewApiResponseStatusTrack(media *librespot.Media, prodInfo *ProductInfo, position int64) *ApiResponseStatusTrack {
    if media.IsTrack() {
        track := media.Track()

        var artists []string
        for _, a := range track.Artist {
            artists = append(artists, *a.Name)
        }



        hasLyrics := false
        if track.HasLyrics != nil {
            hasLyrics = *track.HasLyrics
        }
		album := track.Album
		var highestResImageUrl string
		if album.CoverGroup != nil && len(album.CoverGroup.Image) > 0 {
			highestResImage := album.CoverGroup.Image[len(album.CoverGroup.Image)-1]
			if highestResImage != nil && highestResImage.FileId != nil {
				highestResImageUrl = fmt.Sprintf("https://i.scdn.co/image/%s", hex.EncodeToString(highestResImage.FileId))
			}
		}

        return &ApiResponseStatusTrack{
            Uri:           librespot.SpotifyIdFromGid(librespot.SpotifyIdTypeTrack, track.Gid).Uri(),
            Name:          *track.Name,
            ArtistNames:   artists,
            AlbumName:     *track.Album.Name,
            AlbumCoverUrl: highestResImageUrl,
            Position:      position,
            Duration:      int(*track.Duration),
            ReleaseDate:   track.Album.Date.String(),
            HasLyrics:     hasLyrics,
            TrackNumber:   int(*track.Number),
            DiscNumber:    int(*track.DiscNumber),
        }
    } else {
        episode := media.Episode()

        var albumCoverId string
        if len(episode.CoverImage.Image) > 0 {
            albumCoverId = hex.EncodeToString(episode.CoverImage.Image[0].FileId)
        }

        return &ApiResponseStatusTrack{
            Uri:           librespot.SpotifyIdFromGid(librespot.SpotifyIdTypeEpisode, episode.Gid).Uri(),
            Name:          *episode.Name,
            ArtistNames:   []string{*episode.Show.Name},
            AlbumName:     *episode.Show.Name,
            AlbumCoverUrl: prodInfo.ImageUrl(albumCoverId),
            Position:      position,
            Duration:      int(*episode.Duration),
            ReleaseDate:   "",
            TrackNumber:   0,
            DiscNumber:    0,
        }
    }
}


type ApiResponseStatus struct {
	Username       string                  `json:"username"`
	DeviceId       string                  `json:"device_id"`
	DeviceType     string                  `json:"device_type"`
	DeviceName     string                  `json:"device_name"`
	PlayOrigin     string                  `json:"play_origin"`
	Stopped        bool                    `json:"stopped"`
	Paused         bool                    `json:"paused"`
	Buffering      bool                    `json:"buffering"`
	Volume         uint32                  `json:"volume"`
	VolumeSteps    uint32                  `json:"volume_steps"`
	RepeatContext  bool                    `json:"repeat_context"`
	RepeatTrack    bool                    `json:"repeat_track"`
	ShuffleContext bool                    `json:"shuffle_context"`
	Track          *ApiResponseStatusTrack `json:"track"`
}

type ApiResponseVolume struct {
	Value uint32 `json:"value"`
	Max   uint32 `json:"max"`
}

type ApiEvent struct {
	Type ApiEventType `json:"type"`
	Data any          `json:"data"`
}

type ApiEventDataMetadata ApiResponseStatusTrack

type ApiEventDataVolume ApiResponseVolume

type ApiEventDataPlaying struct {
	Uri        string `json:"uri"`
	PlayOrigin string `json:"play_origin"`
}

type ApiEventDataWillPlay struct {
	Uri        string `json:"uri"`
	PlayOrigin string `json:"play_origin"`
}

type ApiEventDataNotPlaying struct {
	Uri        string `json:"uri"`
	PlayOrigin string `json:"play_origin"`
}

type ApiEventDataPaused struct {
	Uri        string `json:"uri"`
	PlayOrigin string `json:"play_origin"`
}

type ApiEventDataStopped struct {
	PlayOrigin string `json:"play_origin"`
}

type ApiEventDataSeek struct {
	Uri        string `json:"uri"`
	Position   int    `json:"position"`
	Duration   int    `json:"duration"`
	PlayOrigin string `json:"play_origin"`
}

type ApiEventDataRepeatTrack struct {
	Value bool `json:"value"`
}

type ApiEventDataRepeatContext struct {
	Value bool `json:"value"`
}

type ApiEventDataShuffleContext struct {
	Value bool `json:"value"`
}

func NewApiServer(address string, port int, allowOrigin string) (_ *ApiServer, err error) {
	s := &ApiServer{allowOrigin: allowOrigin}
	s.requests = make(chan ApiRequest)

	s.listener, err = net.Listen("tcp", fmt.Sprintf("%s:%d", address, port))
	if err != nil {
		return nil, fmt.Errorf("failed starting api listener: %w", err)
	}

	go s.serve()
	return s, nil
}

func NewStubApiServer() (*ApiServer, error) {
	s := &ApiServer{}
	s.requests = make(chan ApiRequest)
	return s, nil
}

func (s *ApiServer) handleRequest(req ApiRequest, w http.ResponseWriter) {
	log.Debugf("Handling request: %v", req.Type)
	req.resp = make(chan apiResponse, 1)
	s.requests <- req
	resp := <-req.resp
<<<<<<< HEAD
	if errors.Is(resp.err, ErrNoSession) {
		w.WriteHeader(http.StatusNoContent)
		log.Debug("No session error")
		return
	} else if resp.err != nil {
		log.WithError(resp.err).Error("failed handling request")
		w.WriteHeader(http.StatusInternalServerError)
		return
	}

	w.Header().Set("Content-Type", "application/json")
	_ = json.NewEncoder(w).Encode(resp.data)
	log.Debug("Request handled successfully")
=======

	if resp.err != nil {
		switch {
		case errors.Is(resp.err, ErrNoSession):
			w.WriteHeader(http.StatusNoContent)
			return
		case errors.Is(resp.err, ErrForbidden):
			w.WriteHeader(http.StatusForbidden)
			return
		case errors.Is(resp.err, ErrNotFound):
			w.WriteHeader(http.StatusNotFound)
			return
		case errors.Is(resp.err, ErrMethodNotAllowed):
			w.WriteHeader(http.StatusMethodNotAllowed)
			return
		case errors.Is(resp.err, ErrTooManyRequests):
			w.WriteHeader(http.StatusTooManyRequests)
			return
		default:
			log.WithError(resp.err).Errorf("failed handling request %s", req.Type)
			w.WriteHeader(http.StatusInternalServerError)
			return
		}
	}

	switch respData := resp.data.(type) {
	case []byte:
		w.Header().Set("Content-Type", "application/octet-stream")
		_, _ = w.Write(respData)
	default:
		w.Header().Set("Content-Type", "application/json")
		_ = json.NewEncoder(w).Encode(respData)
	}
>>>>>>> 84b3c3fe
}


func (s *ApiServer) allowOriginMiddleware(next http.Handler) http.Handler {
	return http.HandlerFunc(func(w http.ResponseWriter, req *http.Request) {
		if len(s.allowOrigin) > 0 {
			w.Header().Set("Access-Control-Allow-Origin", s.allowOrigin)
		}

		next.ServeHTTP(w, req)
	})
}

func (s *ApiServer) serve() {
	m := http.NewServeMux()
	m.HandleFunc("/", func(w http.ResponseWriter, r *http.Request) {
		w.Header().Set("Content-Type", "application/json")
		_, _ = w.Write([]byte("{}"))
	})
	m.Handle("/web-api/", http.HandlerFunc(func(w http.ResponseWriter, r *http.Request) {
		s.handleRequest(ApiRequest{
			Type: ApiRequestTypeWebApi,
			Data: ApiRequestDataWebApi{
				Method: r.Method,
				Path:   strings.TrimPrefix(r.URL.Path, "/web-api/"),
				Query:  r.URL.Query(),
			},
		}, w)
	}))
	m.HandleFunc("/status", func(w http.ResponseWriter, r *http.Request) {
		if r.Method != "GET" {
			w.WriteHeader(http.StatusMethodNotAllowed)
			return
		}

		s.handleRequest(ApiRequest{Type: ApiRequestTypeStatus}, w)
	})
	m.HandleFunc("/album", func(w http.ResponseWriter, r *http.Request) {
		log.Debug("Received request for album details")
		if r.Method != "GET" {
			w.WriteHeader(http.StatusMethodNotAllowed)
			log.Debug("Method not allowed")
			return
		}
	
		uri := r.URL.Query().Get("uri")
		if uri == "" {
			w.WriteHeader(http.StatusBadRequest)
			log.Debug("Bad request: Missing URI")
			return
		}
	
		log.Debugf("Fetching album details for URI: %s", uri)
		data := ApiRequestDataAlbum{Uri: uri}
		req := ApiRequest{Type: ApiRequestTypeGetAlbumDetails, Data: data}
		s.handleRequest(req, w)
	})
	
	

	m.HandleFunc("/player/play", func(w http.ResponseWriter, r *http.Request) {
		if r.Method != "POST" {
			w.WriteHeader(http.StatusMethodNotAllowed)
			return
		}

		var data ApiRequestDataPlay
		if err := json.NewDecoder(r.Body).Decode(&data); err != nil {
			w.WriteHeader(http.StatusBadRequest)
			return
		}

		if len(data.Uri) == 0 {
			w.WriteHeader(http.StatusBadRequest)
			return
		}

		s.handleRequest(ApiRequest{Type: ApiRequestTypePlay, Data: data}, w)
	})
	m.HandleFunc("/player/resume", func(w http.ResponseWriter, r *http.Request) {
		if r.Method != "POST" {
			w.WriteHeader(http.StatusMethodNotAllowed)
			return
		}

		s.handleRequest(ApiRequest{Type: ApiRequestTypeResume}, w)
	})
	m.HandleFunc("/player/pause", func(w http.ResponseWriter, r *http.Request) {
		if r.Method != "POST" {
			w.WriteHeader(http.StatusMethodNotAllowed)
			return
		}

		s.handleRequest(ApiRequest{Type: ApiRequestTypePause}, w)
	})
	m.HandleFunc("/player/next", func(w http.ResponseWriter, r *http.Request) {
		if r.Method != "POST" {
			w.WriteHeader(http.StatusMethodNotAllowed)
			return
		}

		s.handleRequest(ApiRequest{Type: ApiRequestTypeNext}, w)
	})
	m.HandleFunc("/player/prev", func(w http.ResponseWriter, r *http.Request) {
		if r.Method != "POST" {
			w.WriteHeader(http.StatusMethodNotAllowed)
			return
		}

		s.handleRequest(ApiRequest{Type: ApiRequestTypePrev}, w)
	})
	m.HandleFunc("/player/seek", func(w http.ResponseWriter, r *http.Request) {
		if r.Method != "POST" {
			w.WriteHeader(http.StatusMethodNotAllowed)
			return
		}

		var data struct {
			Position int64 `json:"position"`
		}
		if err := json.NewDecoder(r.Body).Decode(&data); err != nil {
			w.WriteHeader(http.StatusBadRequest)
			return
		}

		if data.Position < 0 {
			w.WriteHeader(http.StatusBadRequest)
			return
		}

		s.handleRequest(ApiRequest{Type: ApiRequestTypeSeek, Data: data.Position}, w)
	})
	m.HandleFunc("/player/volume", func(w http.ResponseWriter, r *http.Request) {
		if r.Method == "GET" {
			s.handleRequest(ApiRequest{Type: ApiRequestTypeGetVolume}, w)
		} else if r.Method == "POST" {
			var data struct {
				Volume uint32 `json:"volume"`
			}
			if err := json.NewDecoder(r.Body).Decode(&data); err != nil {
				w.WriteHeader(http.StatusBadRequest)
				return
			}

			if data.Volume < 0 {
				w.WriteHeader(http.StatusBadRequest)
				return
			}

			s.handleRequest(ApiRequest{Type: ApiRequestTypeSetVolume, Data: data.Volume}, w)
		} else {
			w.WriteHeader(http.StatusMethodNotAllowed)
		}
	})
	m.HandleFunc("/player/repeat_context", func(w http.ResponseWriter, r *http.Request) {
		if r.Method != "POST" {
			w.WriteHeader(http.StatusMethodNotAllowed)
			return
		}

		var data struct {
			Repeat bool `json:"repeat_context"`
		}
		if err := json.NewDecoder(r.Body).Decode(&data); err != nil {
			w.WriteHeader(http.StatusBadRequest)
			return
		}

		s.handleRequest(ApiRequest{Type: ApiRequestTypeSetRepeatingContext, Data: data.Repeat}, w)
	})
	m.HandleFunc("/player/repeat_track", func(w http.ResponseWriter, r *http.Request) {
		if r.Method != "POST" {
			w.WriteHeader(http.StatusMethodNotAllowed)
			return
		}

		var data struct {
			Repeat bool `json:"repeat_track"`
		}
		if err := json.NewDecoder(r.Body).Decode(&data); err != nil {
			w.WriteHeader(http.StatusBadRequest)
			return
		}

		s.handleRequest(ApiRequest{Type: ApiRequestTypeSetRepeatingTrack, Data: data.Repeat}, w)
	})
	m.HandleFunc("/player/shuffle_context", func(w http.ResponseWriter, r *http.Request) {
		if r.Method != "POST" {
			w.WriteHeader(http.StatusMethodNotAllowed)
			return
		}

		var data struct {
			Shuffle bool `json:"shuffle_context"`
		}
		if err := json.NewDecoder(r.Body).Decode(&data); err != nil {
			w.WriteHeader(http.StatusBadRequest)
			return
		}

		s.handleRequest(ApiRequest{Type: ApiRequestTypeSetShufflingContext, Data: data.Shuffle}, w)
	})
	m.HandleFunc("/player/add_to_queue", func(w http.ResponseWriter, r *http.Request) {
		if r.Method != "POST" {
			w.WriteHeader(http.StatusMethodNotAllowed)
			return
		}

		var data struct {
			Uri string `json:"uri"`
		}
		if err := json.NewDecoder(r.Body).Decode(&data); err != nil {
			w.WriteHeader(http.StatusBadRequest)
			return
		}

		if len(data.Uri) == 0 {
			w.WriteHeader(http.StatusBadRequest)
			return
		}

		s.handleRequest(ApiRequest{Type: ApiRequestTypeAddToQueue, Data: data.Uri}, w)
	})
	m.HandleFunc("/events", func(w http.ResponseWriter, r *http.Request) {
		opts := &websocket.AcceptOptions{}
		if len(s.allowOrigin) > 0 {
			opts.OriginPatterns = []string{s.allowOrigin}
		}

		c, err := websocket.Accept(w, r, opts)
		if err != nil {
			log.WithError(err).Error("failed accepting websocket connection")
			w.WriteHeader(http.StatusInternalServerError)
			return
		}

		// add the client to the list
		s.clientsLock.Lock()
		s.clients = append(s.clients, c)
		s.clientsLock.Unlock()

		log.Debugf("new websocket client")

		for {
			_, _, err := c.Read(context.Background())
			if s.close {
				return
			} else if err != nil {
				log.WithError(err).Error("websocket connection errored")

				// remove the client from the list
				s.clientsLock.Lock()
				for i, cc := range s.clients {
					if cc == c {
						s.clients = append(s.clients[:i], s.clients[i+1:]...)
						break
					}
				}
				s.clientsLock.Unlock()
				return
			}
		}
	})

	err := http.Serve(s.listener, s.allowOriginMiddleware(m))
	if s.close {
		return
	} else if err != nil {
		log.WithError(err).Fatal("failed serving api")
	}
}

func (s *ApiServer) Emit(ev *ApiEvent) {
	s.clientsLock.RLock()
	defer s.clientsLock.RUnlock()

	log.Tracef("emitting websocket event: %s", ev.Type)

	for _, client := range s.clients {
		ctx, cancel := context.WithTimeout(context.Background(), timeout)
		err := wsjson.Write(ctx, client, ev)
		cancel()
		if err != nil {
			log.WithError(err).Error("failed communicating with websocket client")
		}
	}
}

func (s *ApiServer) Receive() <-chan ApiRequest {
	return s.requests
}

func (s *ApiServer) Close() {
	s.close = true

	// close all websocket clients
	s.clientsLock.RLock()
	for _, client := range s.clients {
		_ = client.Close(websocket.StatusGoingAway, "")
	}
	s.clientsLock.RUnlock()

	// close the listener
	_ = s.listener.Close()
}<|MERGE_RESOLUTION|>--- conflicted
+++ resolved
@@ -8,11 +8,8 @@
 	"fmt"
 	librespot "github.com/devgianlu/go-librespot"
 	log "github.com/sirupsen/logrus"
-<<<<<<< HEAD
 	librespot "go-librespot"
 	metadatapb "go-librespot/proto/spotify/metadata"
-=======
->>>>>>> 84b3c3fe
 	"net"
 	"net/http"
 	"net/url"
@@ -343,21 +340,6 @@
 	req.resp = make(chan apiResponse, 1)
 	s.requests <- req
 	resp := <-req.resp
-<<<<<<< HEAD
-	if errors.Is(resp.err, ErrNoSession) {
-		w.WriteHeader(http.StatusNoContent)
-		log.Debug("No session error")
-		return
-	} else if resp.err != nil {
-		log.WithError(resp.err).Error("failed handling request")
-		w.WriteHeader(http.StatusInternalServerError)
-		return
-	}
-
-	w.Header().Set("Content-Type", "application/json")
-	_ = json.NewEncoder(w).Encode(resp.data)
-	log.Debug("Request handled successfully")
-=======
 
 	if resp.err != nil {
 		switch {
@@ -391,7 +373,6 @@
 		w.Header().Set("Content-Type", "application/json")
 		_ = json.NewEncoder(w).Encode(respData)
 	}
->>>>>>> 84b3c3fe
 }
 
 
